--- conflicted
+++ resolved
@@ -25,20 +25,12 @@
     print(f"[+] Training completed. Fold models saved to {output_dir}")
 
 #-----------------------------
-<<<<<<< HEAD
-# Function to run TabNet ensembling via subprocess (unchanged)
-#-----------------------------
-def run_ensembling(dataset_path: str, output_dir: str):
-    print(f"\n[+] Starting TabNet Ensembling...")
-    ensemble_cmd = [
-=======
 #  Function to run TabNet ensembling and prediction
 #-----------------------------  
 def run_prediction(dataset_path: str, model_dir: str):
     output_file = "models/exam_output/y_pred.csv"  # fixed prediction output path
     print(f"\n[+] Starting TabNet Ensemble Prediction on Test Set...")
     predict_cmd = [
->>>>>>> d665229e
         "python", "src/models/tabnet/tabnet_ensembling.py",
         "--dataset_dir", dataset_path,
         "--model_dir", model_dir,
@@ -48,50 +40,7 @@
     print(f"[+] Prediction completed. Predictions saved to {output_file}")
 
 #-----------------------------
-<<<<<<< HEAD
-# Function to run full pipeline and return model path + R2
-#-----------------------------
-def tabnet_final_pipeline(dataset_path: str, output_dir: str) -> Tuple[str, float]:
-    """
-    Runs TabNet training and ensembling by directly calling the Python functions
-    (no subprocess), captures their console output, and returns
-    the model directory and the final mean ensemble R² score.
-    """
-    out_dir = Path(output_dir)
-    out_dir.mkdir(parents=True, exist_ok=True)
-
-    # --- Train via direct function call (capture but ignore train stdout) ---
-    print(f"[+] Training TabNet (10-fold CV)...")
-    train_buf = io.StringIO()
-    old_stdout = sys.stdout
-    sys.stdout = train_buf
-    _train_main(dataset_path, out_dir)
-    sys.stdout = old_stdout
-
-    # --- Ensemble via direct function call (capture stdout for R²) ---
-    print(f"[+] Ensembling TabNet folds...")
-    ens_buf = io.StringIO()
-    sys.stdout = ens_buf
-    _ensemble_main(dataset_path, out_dir)
-    sys.stdout = old_stdout
-    ens_output = ens_buf.getvalue()
-
-    # Parse mean R² from ensembling output
-    m = re.search(r"Mean Ensemble R2 across folds: ([0-9]+\.[0-9]+)", ens_output)
-    if not m:
-        raise RuntimeError(
-            "Could not parse mean ensemble R2 from output:\n" + ens_output
-        )
-    r2_mean = float(m.group(1))
-
-    print(f"[+] Pipeline completed. Models in {out_dir}, Mean Ensemble R2: {r2_mean:.4f}")
-    return str(out_dir), r2_mean
-
-#-----------------------------
-# Main function to run the entire pipeline via subprocess
-=======
 #  CLI
->>>>>>> d665229e
 #-----------------------------
 
 if __name__ == "__main__":
@@ -102,11 +51,7 @@
     args = parser.parse_args()
 
     run_training(args.dataset_path, args.output_dir)
-<<<<<<< HEAD
-    run_ensembling(args.dataset_path, args.output_dir)
-=======
     run_prediction(args.dataset_path, args.output_dir)
 
 
-#usage: python src/models/tabnet/tabnet_pipeline.py --dataset_path examdata/exam_dataset/1 --output_dir models/exam_output
->>>>>>> d665229e
+#usage: python src/models/tabnet/tabnet_pipeline.py --dataset_path examdata/exam_dataset/1 --output_dir models/exam_output